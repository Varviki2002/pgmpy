--- conflicted
+++ resolved
@@ -1,27 +1,14 @@
-<<<<<<< HEAD
-from . import BayesianModel
-from . import Exceptions
-from . import Factor
-from . import Inference
-=======
 from . import models
 from . import exceptions
 from . import base
 from . import factors
->>>>>>> 4727cc0d
 from . import readwrite
 from . import independencies
 
-<<<<<<< HEAD
-__all__ = ['BayesianModel',
-           'Exceptions',
-           'Factor',
-           'Inference',
-=======
+
 __all__ = ['models',
            'base',
            'factors',
            'independencies',
            'exceptions',
->>>>>>> 4727cc0d
            'readwrite']