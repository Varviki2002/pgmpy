#!/usr/bin/env python

try:
    from lxml import etree
except ImportError:
    try:
        import xml.etree.cElementTree as etree
    except ImportError:
        try:
            import xml.etree.ElementTree as etree
        except ImportError:
            print("Failed to import ElementTree from any known place")
import numpy as np

from pgmpy.models import BayesianModel
from pgmpy.factors import TabularCPD


class XMLBIFReader:
    """
    Base class for reading network file in XMLBIF format.
    """
    def __init__(self, path=None, string=None):
        """
        Initialisation of XMLBIFReader object.

        Parameters
        ----------
        path : file or str
            File of XMLBIF data
        string : str
            String of XMLBIF data

        Examples
        --------
        # xmlbif_test.xml is the file present in
        # http://www.cs.cmu.edu/~fgcozman/Research/InterchangeFormat/
        >>> reader = XMLBIFReader("xmlbif_test.xml")
        """
        if path:
            self.network = etree.ElementTree(file=path).getroot().find('NETWORK')
        elif string:
            self.network = etree.fromstring(string).find('NETWORK')
        else:
            raise ValueError("Must specify either path or string")
        self.network_name = self.network.find('NAME').text
        self.variables = self.get_variables()
        self.variable_parents = self.get_parents()
        self.edge_list = self.get_edges()
        self.variable_states = self.get_states()
        self.variable_CPD = self.get_cpd()
        self.variable_property = self.get_property()

    def get_variables(self):
        """
        Returns list of variables of the network

        Examples
        --------
        >>> reader = XMLBIF.XMLBIFReader("xmlbif_test.xml")
        >>> reader.get_variables()
        ['light-on', 'bowel-problem', 'dog-out', 'hear-bark', 'family-out']
        """
        variables = [variable.find('NAME').text for variable in self.network.findall('VARIABLE')]
        return variables

    def get_edges(self):
        """
        Returns the edges of the network

        Examples
        --------
        >>> reader = XMLBIF.XMLBIFReader("xmlbif_test.xml")
        >>> reader.get_edges()
        [['family-out', 'light-on'],
         ['family-out', 'dog-out'],
         ['bowel-problem', 'dog-out'],
         ['dog-out', 'hear-bark']]
        """
        edge_list = [[value, key] for key in self.variable_parents
                     for value in self.variable_parents[key]]
        return edge_list

    def get_states(self):
        """
        Returns the states of variables present in the network

        Examples
        --------
        >>> reader = XMLBIF.XMLBIFReader("xmlbif_test.xml")
        >>> reader.get_states()
        {'bowel-problem': ['true', 'false'],
         'dog-out': ['true', 'false'],
         'family-out': ['true', 'false'],
         'hear-bark': ['true', 'false'],
         'light-on': ['true', 'false']}
        """
        variable_states = {variable.find('NAME').text: [outcome.text for outcome in variable.findall('OUTCOME')]
                           for variable in self.network.findall('VARIABLE')}
        return variable_states

    def get_parents(self):
        """
        Returns the parents of the variables present in the network

        Examples
        --------
        >>> reader = XMLBIF.XMLBIFReader("xmlbif_test.xml")
        >>> reader.get_parents()
        {'bowel-problem': [],
         'dog-out': ['family-out', 'bowel-problem'],
         'family-out': [],
         'hear-bark': ['dog-out'],
         'light-on': ['family-out']}
        """
        variable_parents = {definition.find('FOR').text: [edge.text for edge in definition.findall('GIVEN')][::-1]
                            for definition in self.network.findall('DEFINITION')}
        return variable_parents

    def get_cpd(self):
        """
        Returns the CPD of the variables present in the network

        Examples
        --------
        >>> reader = XMLBIF.XMLBIFReader("xmlbif_test.xml")
        >>> reader.get_cpd()
        {'bowel-problem': array([[ 0.01],
                                 [ 0.99]]),
         'dog-out': array([[ 0.99,  0.01,  0.97,  0.03],
                           [ 0.9 ,  0.1 ,  0.3 ,  0.7 ]]),
         'family-out': array([[ 0.15],
                              [ 0.85]]),
         'hear-bark': array([[ 0.7 ,  0.3 ],
                             [ 0.01,  0.99]]),
         'light-on': array([[ 0.6 ,  0.4 ],
                            [ 0.05,  0.95]])}
        """
        variable_CPD = {definition.find('FOR').text: list(map(float, table.text.split()))
                        for definition in self.network.findall('DEFINITION')
                        for table in definition.findall('TABLE')}
        for variable in variable_CPD:
            arr = np.array(variable_CPD[variable])
            arr = arr.reshape((len(self.variable_states[variable]),
                               arr.size//len(self.variable_states[variable])))
            variable_CPD[variable] = arr
        return variable_CPD

    def get_property(self):
        """
        Returns the property of the variable

        Examples
        --------
        >>> reader = XMLBIF.XMLBIFReader("xmlbif_test.xml")
        >>> reader.get_property()
        {'bowel-problem': ['position = (190, 69)'],
         'dog-out': ['position = (155, 165)'],
         'family-out': ['position = (112, 69)'],
         'hear-bark': ['position = (154, 241)'],
         'light-on': ['position = (73, 165)']}
        """
        variable_property = {variable.find('NAME').text: [property.text for property in variable.findall('PROPERTY')]
                             for variable in self.network.findall('VARIABLE')}
        return variable_property

    def get_model(self):
        model = BayesianModel(self.get_edges())

        tabular_cpds = []
        for var, values in self.variable_CPD.items():
            cpd = TabularCPD(var, len(self.variable_states[var]), values,
                             evidence=self.variable_parents[var],
                             evidence_card=[len(self.variable_states[evidence_var])
                                            for evidence_var in self.variable_parents[var]])
            tabular_cpds.append(cpd)

        model.add_cpds(*tabular_cpds)
<<<<<<< HEAD
        return model


class XMLBIFWriter:
    """
    Base class for writing XMLBIF network file format.
    """
    def __init__(self, model, encoding='utf-8', prettyprint=True):
        """
        Initialise a XMLBIFWriter object.

        Parameters
        ----------
        model: BayesianModel Instance
            Model to write
        encoding: str (optional)
            Encoding for text data
        prettyprint: Bool(optional)
            Indentation in output XML if true

        Examples
        -------
        >>> writer = XMLBIFWriter(model)
        """
        if not isinstance(model, BayesianModel):
            raise TypeError("model must an instance of BayesianModel")
        self.model = model

        self.encoding = encoding
        self.prettyprint = prettyprint

        self.xml = etree.Element("BIF", attrib={'version': '0.3'})
        self.network = etree.SubElement(self.xml, 'NETWORK')
        try:
            etree.SubElement(self.network, 'NAME').text = self.model['network_name']
        except KeyError:
            pass

        self.variables = self.get_variables()
        self.states = self.get_states()
        self.properties = self.get_properties()
        self.definition = self.get_definition()
        self.tables = self.get_cpd()

    def __str__(self):
        """
        Return the XML as string.
        """
        if self.prettyprint:
            self.indent(self.xml)
        return etree.tostring(self.xml, encoding=self.encoding)

    def indent(self, elem, level=0):
        """
        Inplace prettyprint formatter.
        """
        i = "\n" + level*"  "
        if len(elem):
            if not elem.text or not elem.text.strip():
                elem.text = i + "  "
            if not elem.tail or not elem.tail.strip():
                elem.tail = i
            for elem in elem:
                self.indent(elem, level+1)
            if not elem.tail or not elem.tail.strip():
                elem.tail = i
        else:
            if level and (not elem.tail or not elem.tail.strip()):
                elem.tail = i

    def get_variables(self):
        """
        Add variables to XMLBIF

        Return
        ---------------
        dict: dict of type {variable: variable tags}

        Examples
        -------
        >>> writer = XMLBIFWriter(model)
        >>> writer.get_variables()
        {'bowel-problem': <Element VARIABLE at 0x7fe28607dd88>,
         'family-out': <Element VARIABLE at 0x7fe28607de08>,
         'hear-bark': <Element VARIABLE at 0x7fe28607de48>,
         'dog-out': <Element VARIABLE at 0x7fe28607ddc8>,
         'light-on': <Element VARIABLE at 0x7fe28607de88>}
        """
        variables = self.model.nodes()
        variable_tag = {}
        for var in sorted(variables):
            variable_tag[var] = etree.SubElement(self.network, "VARIABLE", attrib={'TYPE': 'nature'})
            etree.SubElement(variable_tag[var], "NAME").text = var
        return variable_tag

    def get_states(self):
        """
        Add outcome to variables of XMLBIF

        Return
        ---------------
        dict: dict of type {variable: outcome tags}

        Examples
        -------
        >>> writer = XMLBIFWriter(model)
        >>> writer.get_states()
        {'dog-out': [<Element OUTCOME at 0x7ffbabfcdec8>, <Element OUTCOME at 0x7ffbabfcdf08>],
         'family-out': [<Element OUTCOME at 0x7ffbabfd4108>, <Element OUTCOME at 0x7ffbabfd4148>],
         'bowel-problem': [<Element OUTCOME at 0x7ffbabfd4088>, <Element OUTCOME at 0x7ffbabfd40c8>],
         'hear-bark': [<Element OUTCOME at 0x7ffbabfcdf48>, <Element OUTCOME at 0x7ffbabfcdf88>],
         'light-on': [<Element OUTCOME at 0x7ffbabfcdfc8>, <Element OUTCOME at 0x7ffbabfd4048>]}
        """
        outcome_tag = {}
        cpds = self.model.get_cpds()
        for cpd in cpds:
            var = cpd.variable
            outcome_tag[var] = []
            for state in cpd.variables[var]:
                state_tag = etree.SubElement(self.variables[var], "OUTCOME")
                state_tag.text = state
                outcome_tag[var].append(state_tag)
        return outcome_tag

    def get_properties(self):
        """
        Add property to variables in XMLBIF

        Return
        ---------------
        dict: dict of type {variable: property tag}

        Examples
        -------
        >>> writer = XMLBIFWriter(model)
        >>> writer.add_property()
        {'light-on': <Element PROPERTY at 0x7f7a2ffac1c8>,
         'family-out': <Element PROPERTY at 0x7f7a2ffac148>,
         'hear-bark': <Element PROPERTY at 0x7f7a2ffac188>,
         'bowel-problem': <Element PROPERTY at 0x7f7a2ffac0c8>,
         'dog-out': <Element PROPERTY at 0x7f7a2ffac108>}
        """
        variables = self.model.nodes()
        property_tag = {}
        for var in sorted(variables):
            properties = self.model.node[var]
            property_tag[var] = etree.SubElement(self.variables[var], "PROPERTY")
            for prop, val in properties.items():
                property_tag[var].text = str(prop) + " = " + str(val)
        return property_tag

    def get_definition(self):
        """
        Add Definition to XMLBIF

        Return
        ---------------
        dict: dict of type {variable: definition tag}

        Examples
        -------
        >>> writer = XMLBIFWriter(model)
        >>> writer.add_definition()
        {'hear-bark': <Element DEFINITION at 0x7f1d48977408>,
         'family-out': <Element DEFINITION at 0x7f1d489773c8>,
         'dog-out': <Element DEFINITION at 0x7f1d48977388>,
         'bowel-problem': <Element DEFINITION at 0x7f1d48977348>,
         'light-on': <Element DEFINITION at 0x7f1d48977448>}
        """
        cpds = self.model.get_cpds()
        cpds.sort(key=lambda x: x.variable)
        definition_tag = {}
        for cpd in cpds:
            definition_tag[cpd.variable] = etree.SubElement(self.network, "DEFINITION")
            etree.SubElement(definition_tag[cpd.variable], "FOR").text = cpd.variable
            for child in sorted(cpd.evidence):
                etree.SubElement(definition_tag[cpd.variable], "GIVEN").text = child

        return definition_tag

    def get_cpd(self):
        """
        Add Table to XMLBIF.

        Return
        ---------------
        dict: dict of type {variable: table tag}

        Examples
        -------
        >>> writer = XMLBIFWriter(model)
        >>> writer.add_cpd()
        {'dog-out': <Element TABLE at 0x7f240726f3c8>,
         'light-on': <Element TABLE at 0x7f240726f488>,
         'bowel-problem': <Element TABLE at 0x7f240726f388>,
         'family-out': <Element TABLE at 0x7f240726f408>,
         'hear-bark': <Element TABLE at 0x7f240726f448>}
        """
        cpds = self.model.get_cpds()
        definition_tag = self.definition
        table_tag = {}
        for cpd in cpds:
            table_tag[cpd.variable] = etree.SubElement(definition_tag[cpd.variable], "TABLE")
            table_tag[cpd.variable].text = ''
            for val in cpd.values:
                table_tag[cpd.variable].text += str(val) + ' '

        return table_tag

    def write_xmlbif(self, filename):
        """
        Write the xml data into the file.

        Parameters
        ----------
        filename: Name of the file.

        Examples
        -------
        >>> writer = XMLBIFWriter(model)
        >>> writer.write_xmlbif(test_file)
        """
        writer = self.__str__()[:-1].decode('utf-8')
        with open(filename,'w') as fout:
            fout.write(writer)
=======

        for node, properties in self.variable_property.items():
            for prop in properties:
                prop_name, prop_value = map(lambda t: t.strip(), prop.split('='))
                model.node[node][prop_name] = prop_value

        return model
>>>>>>> 9fc9964e
<|MERGE_RESOLUTION|>--- conflicted
+++ resolved
@@ -176,7 +176,12 @@
             tabular_cpds.append(cpd)
 
         model.add_cpds(*tabular_cpds)
-<<<<<<< HEAD
+
+        for node, properties in self.variable_property.items():
+            for prop in properties:
+                prop_name, prop_value = map(lambda t: t.strip(), prop.split('='))
+                model.node[node][prop_name] = prop_value
+
         return model
 
 
@@ -401,13 +406,4 @@
         """
         writer = self.__str__()[:-1].decode('utf-8')
         with open(filename,'w') as fout:
-            fout.write(writer)
-=======
-
-        for node, properties in self.variable_property.items():
-            for prop in properties:
-                prop_name, prop_value = map(lambda t: t.strip(), prop.split('='))
-                model.node[node][prop_name] = prop_value
-
-        return model
->>>>>>> 9fc9964e
+            fout.write(writer)